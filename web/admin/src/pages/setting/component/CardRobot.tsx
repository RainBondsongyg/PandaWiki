import { KnowledgeBaseListItem } from '@/api'
import Card from "@/components/Card"
<<<<<<< HEAD
import { Box, Divider, Stack, Switch } from "@mui/material"
=======
import { Box, Divider } from "@mui/material"
>>>>>>> af71dc8d
import CardRobotApi from './CardRobotApi'
import CardRobotDing from './CardRobotDing'
import CardRobotDiscord from './CardRobotDiscord'
import CardRobotFeishu from './CardRobotFeishu'
import CardRobotWebComponent from './CardRobotWebComponent'
import CardRobotWecom from './CardRobotWecom'
import CardRobotWecomService from './CardRobotWecomService'

const CardRobot = ({ kb, url }: { kb: KnowledgeBaseListItem, url: string }) => {
  return <Card>
    <Box sx={{ fontWeight: 'bold', px: 2, py: 1.5, bgcolor: 'background.paper2' }}>问答机器人</Box>
    <CardRobotWebComponent kb={kb} />
    <Divider sx={{ my: 2 }} />
    <CardRobotApi kb={kb} />
    <Divider sx={{ my: 2 }} />
    <CardRobotDing kb={kb} />
    <Divider sx={{ my: 2 }} />
    <CardRobotFeishu kb={kb} />
    <Divider sx={{ my: 2 }} />
    <CardRobotWecom kb={kb} url={url} />
    <Divider sx={{ my: 2 }} />
    <CardRobotWecomService kb={kb} url={url} />
    <Divider sx={{ my: 2 }} />
    <CardRobotDiscord kb={kb} />
<<<<<<< HEAD
    <Divider sx={{ my: 2 }} />
=======
>>>>>>> af71dc8d
  </Card>
}

export default CardRobot<|MERGE_RESOLUTION|>--- conflicted
+++ resolved
@@ -1,10 +1,6 @@
 import { KnowledgeBaseListItem } from '@/api'
 import Card from "@/components/Card"
-<<<<<<< HEAD
-import { Box, Divider, Stack, Switch } from "@mui/material"
-=======
 import { Box, Divider } from "@mui/material"
->>>>>>> af71dc8d
 import CardRobotApi from './CardRobotApi'
 import CardRobotDing from './CardRobotDing'
 import CardRobotDiscord from './CardRobotDiscord'
@@ -29,10 +25,6 @@
     <CardRobotWecomService kb={kb} url={url} />
     <Divider sx={{ my: 2 }} />
     <CardRobotDiscord kb={kb} />
-<<<<<<< HEAD
-    <Divider sx={{ my: 2 }} />
-=======
->>>>>>> af71dc8d
   </Card>
 }
 
